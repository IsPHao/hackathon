from typing import Dict, Any, Optional, List
from uuid import UUID, uuid4
import asyncio
import logging
import sys
import os

# Add the src directory to the Python path
sys.path.insert(0, os.path.join(os.path.dirname(__file__), '..'))

from langchain_openai import ChatOpenAI

from agents.novel_parser import NovelParserAgent, NovelParserConfig
from agents.storyboard import StoryboardAgent, StoryboardConfig
from agents.scene_renderer import SceneRenderer, SceneRendererConfig
from agents.scene_composer import SceneComposer, SceneComposerConfig

from .progress_tracker import ProgressTracker

logger = logging.getLogger(__name__)

class AnimePipeline:
    """
    动漫生成主工作流编排器
    
    负责协调各个Agent的执行顺序，管理Agent之间的数据流转，
    处理工作流级别的错误，并上报整体进度。
    
    新的流程:
    1. NovelParserAgent: 解析小说文本
    2. StoryboardAgent: 生成分镜脚本
    3. SceneRenderer: 渲染场景（生成图片和音频）
    4. SceneComposer: 合成视频
    """
    
    def __init__(self, api_key, progress_tracker, task_id):
        self.id = task_id
        
        self.llm = ChatOpenAI(
            model="claude-3.5-sonnet",
            api_key=api_key,
            base_url="https://openai.qiniu.com/v1",
            timeout=180
        )
        
        self.novel_parser = NovelParserAgent(
            llm=self.llm,
            config=NovelParserConfig()
        )
        
        self.storyboard = StoryboardAgent(
            llm=self.llm,
            config=StoryboardConfig()
        )
        
        self.scene_renderer = SceneRenderer(
            task_id=str(self.id),
            config=SceneRendererConfig(
                qiniu_api_key=api_key
            )
        )
        
        self.scene_composer = SceneComposer(
            task_id=str(self.id),
            config=SceneComposerConfig()
        )

        self.progress_tracker = progress_tracker
    
    async def execute(
        self,
        novel_text: str,
        options: Optional[Dict[str, Any]] = None
    ) -> Dict[str, Any]:
        """
        执行完整的动漫生成流程
        
        新的执行流程：
        1. 小说解析 (NovelParserAgent)
        2. 分镜设计 (StoryboardAgent)
        3. 场景渲染 (SceneRenderer) - 生成图片和音频
        4. 视频合成 (SceneComposer) - 合成最终视频
        
        Args:
            novel_text: 待处理的小说文本
            options: 可选配置参数
        
        Returns:
            Dict[str, Any]: 包含以下键的字典：
                - video_path: 生成的视频路径
                - duration: 视频时长
                - scenes_count: 场景数量
        """
        logger.info("开始执行动漫生成流程...")
        await self.progress_tracker.update(self.id, "开始执行", 1, "开始执行")

        logger.info("1. 开始解析小说...")
        await self.progress_tracker.update(self.id, "小说解析中", 10, "小说解析中")
        novel_result = await self.novel_parser.parse(novel_text)
        await self.progress_tracker.update(self.id, "小说解析完成", 20, "小说解析完成")
        logger.info("小说解析完成")
        
        logger.info("2. 开始分镜设计...")
        await self.progress_tracker.update(self.id, "分镜设计中", 25, "分镜设计中")
        novel_data_dict = novel_result.model_dump()
        storyboard_data = await self.storyboard.create(novel_data_dict)
        await self.progress_tracker.update(self.id, "分镜设计完成", 30, "分镜设计完成")
        logger.info("分镜设计完成")
        
        logger.info("3. 开始渲染场景（生成图片和音频）...")
        await self.progress_tracker.update(self.id, "场景渲染中", 40, "场景渲染中")
        from agents.storyboard.models import StoryboardResult
        storyboard_result = StoryboardResult(**storyboard_data)
        render_result = await self.scene_renderer.render(storyboard_result)
        await self.progress_tracker.update(self.id, "场景渲染完成", 70, "场景渲染完成")
        logger.info(f"场景渲染完成: {render_result.total_scenes} 个场景")
        
        logger.info("4. 开始合成视频...")
        await self.progress_tracker.update(self.id, "视频合成中", 80, "视频合成中")
        video_result = await self.scene_composer.execute(render_result)
        await self.progress_tracker.update(self.id, "视频合成完成", 100, "视频合成完成")
        logger.info(f"视频合成完成: {video_result['video_path']}")
        
        await self.progress_tracker.complete(self.id, video_result["video_path"])
        
<<<<<<< HEAD
        await self.progress_tracker.update(self.id, "图片和音频生成完成", 90, "图片和音频生成完成")
        print("图片和音频生成完成")
        # 5. 视频合成
        print("5. 开始合成视频...")
        await self.progress_tracker.update(self.id, "视频合成中", 95, "视频合成中")
        video_result = await self.video_composer.execute(images, processed_audios, storyboard_data)
        await self.progress_tracker.update(self.id, "视频合成完成", 100, "视频合成完成")
        print("视频合成完成")
        # 当前使用本地路径
        print(f"视频保存路径 url：{video_result.get('url', '')}")
        # Note: progress_tracker.complete is called in routes.py with converted URLs
        return {
            "video_path": video_result.get("url", ""),
            "thumbnail_url": video_result.get("thumbnail_url", ""),
            "duration": video_result.get("duration", 0),
            "file_size": video_result.get("file_size", 0),
            "scenes_count": len(scenes)
=======
        return {
            "video_path": video_result["video_path"],
            "duration": video_result.get("duration", 0.0),
            "scenes_count": render_result.total_scenes
>>>>>>> aecf8c59
        }
    <|MERGE_RESOLUTION|>--- conflicted
+++ resolved
@@ -119,33 +119,14 @@
         await self.progress_tracker.update(self.id, "视频合成中", 80, "视频合成中")
         video_result = await self.scene_composer.execute(render_result)
         await self.progress_tracker.update(self.id, "视频合成完成", 100, "视频合成完成")
-        logger.info(f"视频合成完成: {video_result['video_path']}")
+        logger.info(f"视频合成完成: {video_result.get('video_path', video_result.get('url', ''))}")
         
-        await self.progress_tracker.complete(self.id, video_result["video_path"])
-        
-<<<<<<< HEAD
-        await self.progress_tracker.update(self.id, "图片和音频生成完成", 90, "图片和音频生成完成")
-        print("图片和音频生成完成")
-        # 5. 视频合成
-        print("5. 开始合成视频...")
-        await self.progress_tracker.update(self.id, "视频合成中", 95, "视频合成中")
-        video_result = await self.video_composer.execute(images, processed_audios, storyboard_data)
-        await self.progress_tracker.update(self.id, "视频合成完成", 100, "视频合成完成")
-        print("视频合成完成")
-        # 当前使用本地路径
-        print(f"视频保存路径 url：{video_result.get('url', '')}")
         # Note: progress_tracker.complete is called in routes.py with converted URLs
         return {
-            "video_path": video_result.get("url", ""),
+            "video_path": video_result.get("video_path", video_result.get("url", "")),
             "thumbnail_url": video_result.get("thumbnail_url", ""),
-            "duration": video_result.get("duration", 0),
+            "duration": video_result.get("duration", 0.0),
             "file_size": video_result.get("file_size", 0),
-            "scenes_count": len(scenes)
-=======
-        return {
-            "video_path": video_result["video_path"],
-            "duration": video_result.get("duration", 0.0),
             "scenes_count": render_result.total_scenes
->>>>>>> aecf8c59
         }
     